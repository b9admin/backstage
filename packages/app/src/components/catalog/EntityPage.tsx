/*
 * Copyright 2020 Spotify AB
 *
 * Licensed under the Apache License, Version 2.0 (the "License");
 * you may not use this file except in compliance with the License.
 * You may obtain a copy of the License at
 *
 *     http://www.apache.org/licenses/LICENSE-2.0
 *
 * Unless required by applicable law or agreed to in writing, software
 * distributed under the License is distributed on an "AS IS" BASIS,
 * WITHOUT WARRANTIES OR CONDITIONS OF ANY KIND, either express or implied.
 * See the License for the specific language governing permissions and
 * limitations under the License.
 */
import {
  isPluginApplicableToEntity as isTravisCIAvailable,
  RecentTravisCIBuildsWidget,
  Router as TravisCIRouter,
} from '@roadiehq/backstage-plugin-travis-ci';
import {
  isPluginApplicableToEntity as isGitHubActionsAvailable,
  RecentWorkflowRunsCard,
  Router as GitHubActionsRouter,
} from '@backstage/plugin-github-actions';
import {
  Router as CloudbuildRouter,
  isPluginApplicableToEntity as isCloudbuildAvailable,
} from '@backstage/plugin-cloudbuild';
import {
  Router as JenkinsRouter,
  isPluginApplicableToEntity as isJenkinsAvailable,
  LatestRunCard as JenkinsLatestRunCard,
} from '@backstage/plugin-jenkins';
import {
  isPluginApplicableToEntity as isCircleCIAvailable,
  Router as CircleCIRouter,
} from '@backstage/plugin-circleci';
import { Router as ApiDocsRouter } from '@backstage/plugin-api-docs';
import { Router as SentryRouter } from '@backstage/plugin-sentry';
import { EmbeddedDocsRouter as DocsRouter } from '@backstage/plugin-techdocs';
import { Router as KubernetesRouter } from '@backstage/plugin-kubernetes';
import React, { ReactNode } from 'react';
import {
  AboutCard,
  EntityPageLayout,
  useEntity,
} from '@backstage/plugin-catalog';
import { Entity } from '@backstage/catalog-model';
import { Grid } from '@material-ui/core';
import { WarningPanel } from '@backstage/core';

const CICDSwitcher = ({ entity }: { entity: Entity }) => {
  // This component is just an example of how you can implement your company's logic in entity page.
  // You can for example enforce that all components of type 'service' should use GitHubActions
  switch (true) {
    case isJenkinsAvailable(entity):
      return <JenkinsRouter entity={entity} />;
    case isGitHubActionsAvailable(entity):
      return <GitHubActionsRouter entity={entity} />;
    case isCircleCIAvailable(entity):
      return <CircleCIRouter entity={entity} />;
<<<<<<< HEAD
    case isCloudbuildAvailable(entity):
      return <CloudbuildRouter entity={entity} />;
=======
    case isTravisCIAvailable(entity):
      return <TravisCIRouter entity={entity} />;
>>>>>>> 56215d02
    default:
      return (
        <WarningPanel title="CI/CD switcher:">
          No CI/CD is available for this entity. Check corresponding
          annotations!
        </WarningPanel>
      );
  }
};

const RecentCICDRunsSwitcher = ({ entity }: { entity: Entity }) => {
  let content: ReactNode;
  switch (true) {
    case isJenkinsAvailable(entity):
      content = <JenkinsLatestRunCard branch="master" />;
      break;
    case isGitHubActionsAvailable(entity):
      content = <RecentWorkflowRunsCard entity={entity} />;
      break;
    case isTravisCIAvailable(entity):
      content = <RecentTravisCIBuildsWidget entity={entity} />;
      break;
    default:
      content = null;
  }
  if (!content) {
    return null;
  }
  return (
    <Grid item sm={6}>
      {content}
    </Grid>
  );
};

const OverviewContent = ({ entity }: { entity: Entity }) => (
  <Grid container spacing={3}>
    <Grid item md={6}>
      <AboutCard entity={entity} />
    </Grid>
    <RecentCICDRunsSwitcher entity={entity} />
  </Grid>
);

const ServiceEntityPage = ({ entity }: { entity: Entity }) => (
  <EntityPageLayout>
    <EntityPageLayout.Content
      path="/"
      title="Overview"
      element={<OverviewContent entity={entity} />}
    />
    <EntityPageLayout.Content
      path="/ci-cd/*"
      title="CI/CD"
      element={<CICDSwitcher entity={entity} />}
    />
    <EntityPageLayout.Content
      path="/sentry"
      title="Sentry"
      element={<SentryRouter entity={entity} />}
    />
    <EntityPageLayout.Content
      path="/api/*"
      title="API"
      element={<ApiDocsRouter entity={entity} />}
    />
    <EntityPageLayout.Content
      path="/docs/*"
      title="Docs"
      element={<DocsRouter entity={entity} />}
    />
    <EntityPageLayout.Content
      path="/kubernetes/*"
      title="Kubernetes"
      element={<KubernetesRouter entity={entity} />}
    />
  </EntityPageLayout>
);

const WebsiteEntityPage = ({ entity }: { entity: Entity }) => (
  <EntityPageLayout>
    <EntityPageLayout.Content
      path="/"
      title="Overview"
      element={<OverviewContent entity={entity} />}
    />
    <EntityPageLayout.Content
      path="/ci-cd/*"
      title="CI/CD"
      element={<CICDSwitcher entity={entity} />}
    />
    <EntityPageLayout.Content
      path="/sentry"
      title="Sentry"
      element={<SentryRouter entity={entity} />}
    />
    <EntityPageLayout.Content
      path="/docs/*"
      title="Docs"
      element={<DocsRouter entity={entity} />}
    />
    <EntityPageLayout.Content
      path="/kubernetes/*"
      title="Kubernetes"
      element={<KubernetesRouter entity={entity} />}
    />
  </EntityPageLayout>
);
const DefaultEntityPage = ({ entity }: { entity: Entity }) => (
  <EntityPageLayout>
    <EntityPageLayout.Content
      path="/*"
      title="Overview"
      element={<OverviewContent entity={entity} />}
    />
    <EntityPageLayout.Content
      path="/docs/*"
      title="Docs"
      element={<DocsRouter entity={entity} />}
    />
  </EntityPageLayout>
);

export const EntityPage = () => {
  const { entity } = useEntity();
  switch (entity?.spec?.type) {
    case 'service':
      return <ServiceEntityPage entity={entity} />;
    case 'website':
      return <WebsiteEntityPage entity={entity} />;
    default:
      return <DefaultEntityPage entity={entity} />;
  }
};<|MERGE_RESOLUTION|>--- conflicted
+++ resolved
@@ -60,13 +60,10 @@
       return <GitHubActionsRouter entity={entity} />;
     case isCircleCIAvailable(entity):
       return <CircleCIRouter entity={entity} />;
-<<<<<<< HEAD
     case isCloudbuildAvailable(entity):
       return <CloudbuildRouter entity={entity} />;
-=======
     case isTravisCIAvailable(entity):
       return <TravisCIRouter entity={entity} />;
->>>>>>> 56215d02
     default:
       return (
         <WarningPanel title="CI/CD switcher:">
